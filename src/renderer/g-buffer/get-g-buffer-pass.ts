--- conflicted
+++ resolved
@@ -495,11 +495,7 @@
           uint32.length,
         );
         screenRayBuffers[i] = device.createBuffer({
-<<<<<<< HEAD
           size: 128 * 1024 * 1024, // 128 MB
-=======
-          size: 64 * 1024 * 1024, // 64 MB
->>>>>>> d8869e2a
           usage:
             GPUBufferUsage.STORAGE |
             GPUBufferUsage.COPY_DST |
@@ -522,16 +518,6 @@
     );
 
     computePass.end();
-<<<<<<< HEAD
-    computePass = commandEncoder.beginComputePass({
-      timestampWrites: {
-        querySet: renderArgs.timestampWrites.querySet,
-        beginningOfPassWriteIndex:
-          renderArgs.timestampWrites.beginningOfPassWriteIndex + 2,
-        endOfPassWriteIndex: renderArgs.timestampWrites.endOfPassWriteIndex + 2,
-      },
-    });
-=======
 
     computePass = commandEncoder.beginComputePass({
       timestampWrites: {
@@ -542,27 +528,19 @@
       },
     });
 
->>>>>>> d8869e2a
     sparseRayMarch(
       computePass,
       renderArgs,
       indirectBuffers[0],
       screenRayBuffers[0],
     );
-<<<<<<< HEAD
-=======
-
->>>>>>> d8869e2a
+
     computePass.end();
   };
 
   return {
     render,
     label: "primary rays",
-<<<<<<< HEAD
-    timestampLabels: ["tlas raymarch", "full raymarch"],
-=======
     timestampLabels: ["tlas raymarch", "blas raymarch"],
->>>>>>> d8869e2a
   };
 };